import os
import sys
import logging
import configparser
from typing import Dict, Any, List, Optional, Callable  # noqa: ignore

import papis.exceptions
import papis.library


PapisConfigType = Dict[str, Dict[str, Any]]

logger = logging.getLogger("config")

_CURRENT_LIBRARY = None  #: Current library in use
_CONFIGURATION = None  # type: Optional[Configuration]
_DEFAULT_SETTINGS = None  # type: Optional[PapisConfigType]
_OVERRIDE_VARS = {
    "folder": None,
    "file": None,
    "scripts": None
}  # type: Dict[str, Optional[str]]


def get_default_opener() -> str:
    """Get the default file opener for the current system
    """
    if sys.platform.startswith("darwin"):
        return "open"
    elif os.name == "nt":
        return "start"
    else:
        return "xdg-open"


general_settings = {
    "local-config-file": ".papis.config",
    "database-backend": "papis",
    "default-query-string": ".",
    "sort-field": None,

    "opentool": get_default_opener(),
    "dir-umask": 0o755,
    "browser": os.environ.get("BROWSER") or get_default_opener(),
    "picktool": "papis",
    "mvtool": "mv",
    "editor": os.environ.get("EDITOR")
                        or os.environ.get("VISUAL")
                        or get_default_opener(),
    "notes-name": "notes.tex",
    "notes-template": "",
    "use-cache": True,
    "cache-dir": None,
    "use-git": False,

    "add-confirm": False,
    "add-folder-name": "",
    "add-subfolder": "",
    "add-file-name": None,
    "add-interactive": False,
    "add-edit": False,
    "add-open": False,

<<<<<<< HEAD
    # papis-doctor configuration
    "doctor-default-checks": ["files", "keys", "duplicated-keys"],
    "doctor-keys-check": ["title", "author", "ref"],
    "doctor-duplicated-keys-check": ["ref"],
=======
    # papis-serve configuration
    "serve-user-css": [],
    "serve-user-js": [],
    "serve-font-awesome-css": [("https://cdnjs.cloudflare.com/ajax/"
                               "libs/font-awesome/6.2.1/css/all.min.css"),
                               ("https://cdnjs.cloudflare.com/ajax/"
                                "libs/font-awesome/6.2.1/css/brands.min.css"),
                               ("https://cdnjs.cloudflare.com/ajax/"
                                "libs/font-awesome/6.2.1/css/solid.min.css"),
                               ],
    "serve-bootstrap-css": ("https://cdn.jsdelivr.net/npm/"
                            + "bootstrap@5.1.1/dist/css/bootstrap.min.css"),
    "serve-bootstrap-js": ("https://cdn.jsdelivr.net/npm/"
                           + "bootstrap@5.1.1/dist/js/bootstrap.bundle.min.js"),
    "serve-jquery-js": "https://code.jquery.com/jquery-3.6.0.min.js",
    "serve-jquery.dataTables-css": ("https://cdn.datatables.net/"
                                    "v/bs5/dt-1.13.1/kt-2.8.0/"
                                    "sc-2.0.7/sb-1.4.0/datatables.min.css"),
    "serve-jquery.dataTables-js": ("https://cdn.datatables.net/"
                                   "v/bs5/dt-1.13.1/kt-2.8.0/"
                                   "sc-2.0.7/sb-1.4.0/datatables.min.js"),

    "serve-empty-query-get-all-documents": True,
>>>>>>> dd57720c

    "browse-key": "url",
    "browse-query-format": "{doc[title]} {doc[author]}",
    "search-engine": "https://duckduckgo.com",
    "user-agent": "Mozilla/5.0 (Macintosh; Intel Mac OS X 10_9_3)",
    "scripts-short-help-regex": ".*papis-short-help: *(.*)",
    "info-name": "info.yaml",
    "doc-url-key-name": "doc_url",

    "open-mark": False,
    "mark-key-name": "marks",
    "mark-format-name": "mark",
    "mark-header-format": "{mark[name]} - {mark[value]}",
    "mark-match-format": "{mark[name]} - {mark[value]}",
    "mark-opener-format": get_default_opener(),

    "file-browser": get_default_opener(),
    "bibtex-journal-key": "journal",
    "bibtex-export-zotero-file": False,
    "extra-bibtex-keys": "[]",
    "extra-bibtex-types": "[]",
    "default-library": "papers",
    "format-doc-name": "doc",
    "match-format":
        "{doc[tags]}{doc.subfolder}{doc[title]}{doc[author]}{doc[year]}",
    "header-format-file": None,
    "header-format": (
        "<ansired>{doc.html_escape[title]}</ansired>\n"
        " <ansigreen>{doc.html_escape[author]}</ansigreen>\n"
        "  <ansiblue>({doc.html_escape[year]})</ansiblue> "
        "[<ansiyellow>{doc.html_escape[tags]}</ansiyellow>]"
    ),

    "info-allow-unicode": True,
    "ref-format": "{doc[title]:.15} {doc[author]:.6} {doc[year]}",
    "multiple-authors-separator": " and ",
    "multiple-authors-format": "{au[family]}, {au[given]}",

    "whoosh-schema-fields": "['doi']",
    "whoosh-schema-prototype":
    "{\n"
    '"author": TEXT(stored=True),\n'
    '"title": TEXT(stored=True),\n'
    '"year": TEXT(stored=True),\n'
    '"tags": TEXT(stored=True),\n'
    "}",

    "unique-document-keys": "['doi','ref','isbn','isbn10','url','doc_url']",

    "downloader-proxy": None,
    "bibtex-unicode": False,

    "time-stamp": True,

    "document-description-format": "{doc[title]} - {doc[author]}",
    "formater": "python",

    # fzf options
    "fzf-binary": "fzf",
    "fzf-extra-flags": ["--ansi", "--multi", "-i"],
    "fzf-extra-bindings": ["ctrl-s:jump"],
    "fzf-header-format": ("{c.Fore.MAGENTA}"
                          "{doc[title]:<70.70}"
                          "{c.Style.RESET_ALL}"
                          " :: "
                          "{c.Fore.CYAN}"
                          "{doc[author]:<20.20}"
                          "{c.Style.RESET_ALL}"
                          "{c.Fore.YELLOW}"
                          "«{doc[year]:4}»"
                          "{c.Style.RESET_ALL}"
                          ":{doc[tags]}")
}  # type: Dict[str, Any]


def get_general_settings_name() -> str:
    """Get the section name of the general settings
    :returns: Section's name
    >>> get_general_settings_name()
    'settings'
    """
    return "settings"


class Configuration(configparser.ConfigParser):

    def __init__(self) -> None:
        configparser.ConfigParser.__init__(self)
        self.dir_location = get_config_folder()
        self.scripts_location = get_scripts_folder()
        self.file_location = get_config_file()
        self.logger = logging.getLogger("Configuration")
        self.default_info = {
            "papers": {
                "dir": "~/Documents/papers"
            },
            get_general_settings_name(): {
                "default-library": "papers"
            }
        }  # type: PapisConfigType
        self.initialize()

    def handle_includes(self) -> None:
        if "include" in self:
            for name in self["include"]:
                self.logger.debug("Including '%s'", name)
                fullpath = os.path.expanduser(self.get("include", name))
                if os.path.exists(fullpath):
                    self.read(fullpath)
                else:
                    self.logger.warning(
                        "'%s' not included because it does not exist",
                        fullpath)

    def initialize(self) -> None:
        if not os.path.exists(self.dir_location):
            self.logger.warning(
                "Creating configuration folder in '%s'", self.dir_location)
            os.makedirs(self.dir_location)
        if not os.path.exists(self.scripts_location):
            os.makedirs(self.scripts_location)
        if os.path.exists(self.file_location):
            self.logger.debug(
                "Reading configuration from '%s'", self.file_location)
            self.read(self.file_location)
            self.handle_includes()
        else:
            for section in self.default_info:
                self[section] = {}
                for field in self.default_info[section]:
                    self[section][field] = self.default_info[section][field]
            with open(self.file_location, "w") as configfile:
                self.logger.info(
                    "Creating config file at '%s'", self.file_location)
                self.write(configfile)
        configpy = get_configpy_file()
        if os.path.exists(configpy):
            self.logger.debug("Executing '%s'", configpy)
            with open(configpy) as fd:
                exec(fd.read())


def get_default_settings() -> PapisConfigType:
    """Get the default settings for all non-user variables
    in papis.

    """
    global _DEFAULT_SETTINGS
    # We use an OrderedDict so that the first entry will always be the general
    # settings, also good for automatic documentation
    if _DEFAULT_SETTINGS is None:
        _DEFAULT_SETTINGS = {}
        _DEFAULT_SETTINGS.update({
            get_general_settings_name(): general_settings,
        })
        import papis.tui
        _DEFAULT_SETTINGS.update(papis.tui.get_default_settings())
    return _DEFAULT_SETTINGS


def register_default_settings(settings_dictionary: PapisConfigType) -> None:
    """Register configuration settings into the global configuration registry.

    Notice that you can define sections or global options. For instance,
    let us suppose that a script called ``hubation`` defines some
    configuration options. In the script there could be the following defined

    ::

        import papis.config
        options = {'hubation': { 'command': 'open'}}
        papis.config.register_default_settings(options)

    and later on the script can use these options as:

    ::

        papis.config.get('command', section='hubation')

    :param settings_dictionary: A dictionary with settings
    """
    default_settings = get_default_settings()
    # we do a for loop because apparently the OrderedDict removes all
    # key-val fields after updating, so we have to do it by hand
    for section in settings_dictionary:
        if section in default_settings:
            default_settings[section].update(settings_dictionary[section])
        else:
            default_settings[section] = settings_dictionary[section]


def get_config_home() -> str:
    """Returns the base directory relative to which user specific configuration
    files should be stored.

    :returns: Configuration base directory
    """
    xdg_home = os.environ.get("XDG_CONFIG_HOME")
    if xdg_home:
        return os.path.expanduser(xdg_home)
    else:
        return os.path.join(os.path.expanduser("~"), ".config")


def get_config_dirs() -> List[str]:
    """Get papis configuration directories where the configuration
    files might be stored
    """
    dirs = []  # type: List[str]
    # get_config_home should also be included on top of XDG_CONFIG_DIRS
    if os.environ.get("XDG_CONFIG_DIRS") is not None:
        dirs += [
            os.path.join(d, "papis") for d in
            os.environ.get("XDG_CONFIG_DIRS", "").split(":")]
    # Take XDG_CONFIG_HOME and $HOME/.papis for backwards
    # compatibility
    dirs += [
        os.path.join(get_config_home(), "papis"),
        os.path.join(os.path.expanduser("~"), ".papis")]
    return dirs


def get_config_folder() -> str:
    """Get folder where the configuration files are stored,
    e.g. ``/home/user/.papis``. It is XDG compatible, which means that if the
    environment variable ``XDG_CONFIG_HOME`` is defined it will use the
    configuration folder ``XDG_CONFIG_HOME/papis`` instead.

    """
    config_dirs = get_config_dirs()
    for config_dir in config_dirs:
        if os.path.exists(config_dir):
            return config_dir
    # If no folder is found, then get the config home
    return os.path.join(get_config_home(), "papis")


def get_config_file() -> str:
    """Get the path of the main configuration file,
    e.g. /home/user/.papis/config
    """
    global _OVERRIDE_VARS
    if _OVERRIDE_VARS["file"] is not None:
        config_file = _OVERRIDE_VARS["file"]
    else:
        config_file = os.path.join(get_config_folder(), "config")
    logger.debug("Getting config file '%s'", config_file)
    return config_file


def get_configpy_file() -> str:
    """Get the path of the main python configuration file,
    e.g. /home/user/config/.papis/config.py
    """
    return os.path.join(get_config_folder(), "config.py")


def set_config_file(filepath: str) -> None:
    """Override the main configuration file path
    """
    global _OVERRIDE_VARS
    logger.debug("Setting config file to '%s'", filepath)
    _OVERRIDE_VARS["file"] = filepath


def get_scripts_folder() -> str:
    """Get folder where the scripts are stored,
    e.g. /home/user/.papis/scripts
    """
    return os.path.join(get_config_folder(), "scripts")


def set(key: str, val: Any, section: Optional[str] = None) -> None:
    """Set a key to val in some section and make these changes available
    everywhere.
    """
    config = get_configuration()
    if not config.has_section(section or "settings"):
        config.add_section(section or "settings")
    config[section or get_general_settings_name()][key] = str(val)


def general_get(key: str, section: Optional[str] = None,
                data_type: Optional[Any] = None) -> Optional[Any]:
    """General getter method that will be specialized for different modules.

    :param data_type: The data type that should be expected for the value of
        the variable.
    :param extras: List of tuples containing section and prefixes
    """
    # Init main variables
    method = None  # type: Optional[Callable[[Any, Any], Any]]
    value = None  # type: Optional[Any]
    config = get_configuration()
    libname = get_lib_name()
    global_section = get_general_settings_name()
    specialized_key = section + "-" + key if section is not None else key
    extras = [(section, key)] if section is not None else []
    sections = [(global_section, specialized_key)] +\
        extras + [(libname, specialized_key)]
    default_settings = get_default_settings()

    # Check data type for setting getter method
    if data_type == int:
        method = config.getint
    elif data_type == float:
        method = config.getfloat
    elif data_type == bool:
        method = config.getboolean
    else:
        method = config.get

    # Try to get key's value from configuration
    for extra in sections:
        sec = extra[0]
        whole_key = extra[1]
        if sec not in config:
            continue
        if whole_key in config[sec]:
            value = method(sec, whole_key)

    if value is None:
        try:
            default = default_settings[
                section or global_section
            ][
                specialized_key if section is None else key
            ]
        except KeyError:
            raise papis.exceptions.DefaultSettingValueMissing(key)
        else:
            return default
    return value


def get(key: str, section: Optional[str] = None) -> Optional[Any]:
    """String getter
    """
    return general_get(key, section=section)


def getint(key: str, section: Optional[str] = None) -> Optional[int]:
    """Integer getter
    >>> set('something', 42)
    >>> getint('something')
    42
    """
    return general_get(key, section=section, data_type=int)


def getfloat(key: str, section: Optional[str] = None) -> Optional[float]:
    """Float getter
    >>> set('something', 0.42)
    >>> getfloat('something')
    0.42
    """
    return general_get(key, section=section, data_type=float)


def getboolean(key: str, section: Optional[str] = None) -> Optional[bool]:
    """Bool getter
    >>> set('add-open', True)
    >>> getboolean('add-open')
    True
    """
    return general_get(key, section=section, data_type=bool)


def getstring(key: str, section: Optional[str] = None) -> str:
    """String getter
    >>> set('add-open', "hello world")
    >>> getstring('add-open')
    'hello world'
    """
    result = general_get(key, section=section, data_type=str)
    if not isinstance(result, str):
        raise ValueError("Key {0} should be a string".format(key))
    return str(result)


def getlist(key: str, section: Optional[str] = None) -> List[str]:
    """List getter

    :returns: A python list
    :raises SyntaxError: Whenever the parsed syntax is either not a valid
        python object or a valid python list.
    """
    rawvalue = general_get(key, section=section)  # type: Any
    if isinstance(rawvalue, list):
        return list(map(str, rawvalue))
    try:
        rawvalue = eval(rawvalue)
    except Exception as e:
        raise SyntaxError(
            "The key '{0}' must be a valid python object\n\t{1}"
            .format(key, e))
    else:
        if not isinstance(rawvalue, list):
            raise SyntaxError(
                "The key '{0}' must be a valid python list".format(key))
        return list(map(str, rawvalue))


def get_configuration() -> Configuration:
    """Get the configuration object, if no papis configuration has ever been
    initialized, it initializes one. Only one configuration per process should
    ever be configured.

    :returns: Configuration object
    """
    global _CONFIGURATION
    if _CONFIGURATION is None:
        logger.debug("Creating configuration")
        _CONFIGURATION = Configuration()
        # Handle local configuration file, and merge it if it exists
        local_config_file = papis.config.get("local-config-file")
        merge_configuration_from_path(local_config_file, _CONFIGURATION)
    return _CONFIGURATION


def merge_configuration_from_path(path: Optional[str],
                                  configuration: Configuration) -> None:
    """
    Merge information of a configuration file found in `path`
    to the information of the configuration object stored in `configuration`.

    :param path: Path to the configuration file
    :param configuration: Configuration object
    """
    if path is None or not os.path.exists(path):
        return
    logger.debug("Merging configuration from '%s'", path)
    configuration.read(path)
    configuration.handle_includes()


def set_lib(library: papis.library.Library) -> None:
    """Set library

    :param library: Library object
    """
    global _CURRENT_LIBRARY
    config = get_configuration()
    if library.name not in config:
        config[library.name] = {"dirs": str(library.paths)}
    _CURRENT_LIBRARY = library


def set_lib_from_name(libname: str) -> None:
    """Set library, notice that in principle library can be a full path.

    :param libname: Name of the library or some path to a folder
    """
    set_lib(get_lib_from_name(libname))


def get_lib_from_name(libname: str) -> papis.library.Library:
    config = get_configuration()
    if libname not in config:
        if os.path.isdir(libname):
            # Check if the path exists, then use this path as a new library
            logger.warning(
                "Since the path '%s' exists, interpreting it as a library",
                libname)
            library_obj = papis.library.from_paths([libname])
            name = library_obj.path_format()
            # the configuration object can only store strings
            config[name] = {"dirs": str(library_obj.paths)}
        else:
            raise Exception("Library '{0}' does not seem to exist"
                            "\n\n"
                            "To add a library simply write the following"
                            " in your configuration file located at '{cpath}'"
                            "\n\n"
                            "\t[{0}]\n"
                            "\tdir = path/to/your/{0}/folder"
                            .format(libname, cpath=get_config_file()))
    else:
        try:
            paths = [os.path.expanduser(config[libname]["dir"])]
        except KeyError:
            try:
                paths = eval(os.path.expanduser(config[libname].get("dirs")))
            except Exception as e:
                raise Exception("To define a library you have to set either"
                                " dir or dirs in the configuration file.\n"
                                "\tdir must be a path to a single folder.\n"
                                "\tdirs must be a python list of "
                                "paths to folders.\n\n"
                                "Error: ({0})"
                                .format(e))
        library_obj = papis.library.Library(libname, paths)
    return library_obj


def get_lib_dirs() -> List[str]:
    """Get the directories of the current library

    :returns: A list of paths
    """
    return get_lib().paths


def get_lib_name() -> str:
    return get_lib().name


def get_lib() -> papis.library.Library:
    """Get current library, if there is no library set before,
    the default library will be retrieved.
    If the `PAPIS_LIB` environment variable is defined, this is the
    library name (or path) that will be taken as a default.

    :returns: Current library
    """
    global _CURRENT_LIBRARY
    if os.environ.get("PAPIS_LIB"):
        set_lib_from_name(os.environ["PAPIS_LIB"])
    if _CURRENT_LIBRARY is None:
        # NOTE: this cannot use `general_get` (cyclic dependency), so we have
        # to handle the `default-library` not being present in the user config
        config = papis.config.get_configuration()
        settings_name = get_general_settings_name()

        settings = config[settings_name]
        if "default-library" in settings:
            lib = settings["default-library"]
        else:
            default_settings = get_default_settings()[settings_name]
            lib = default_settings["default-library"]

        set_lib_from_name(lib)
    assert isinstance(_CURRENT_LIBRARY, papis.library.Library)
    return _CURRENT_LIBRARY


def reset_configuration() -> Configuration:
    """Destroys existing configuration and returns a new one.

    :returns: Configuration object
    """
    global _CONFIGURATION
    _CONFIGURATION = None
    logger.debug("Resetting configuration")
    return get_configuration()<|MERGE_RESOLUTION|>--- conflicted
+++ resolved
@@ -61,12 +61,11 @@
     "add-edit": False,
     "add-open": False,
 
-<<<<<<< HEAD
     # papis-doctor configuration
     "doctor-default-checks": ["files", "keys", "duplicated-keys"],
     "doctor-keys-check": ["title", "author", "ref"],
     "doctor-duplicated-keys-check": ["ref"],
-=======
+
     # papis-serve configuration
     "serve-user-css": [],
     "serve-user-js": [],
@@ -78,9 +77,9 @@
                                 "libs/font-awesome/6.2.1/css/solid.min.css"),
                                ],
     "serve-bootstrap-css": ("https://cdn.jsdelivr.net/npm/"
-                            + "bootstrap@5.1.1/dist/css/bootstrap.min.css"),
+                            "bootstrap@5.1.1/dist/css/bootstrap.min.css"),
     "serve-bootstrap-js": ("https://cdn.jsdelivr.net/npm/"
-                           + "bootstrap@5.1.1/dist/js/bootstrap.bundle.min.js"),
+                           "bootstrap@5.1.1/dist/js/bootstrap.bundle.min.js"),
     "serve-jquery-js": "https://code.jquery.com/jquery-3.6.0.min.js",
     "serve-jquery.dataTables-css": ("https://cdn.datatables.net/"
                                     "v/bs5/dt-1.13.1/kt-2.8.0/"
@@ -90,7 +89,6 @@
                                    "sc-2.0.7/sb-1.4.0/datatables.min.js"),
 
     "serve-empty-query-get-all-documents": True,
->>>>>>> dd57720c
 
     "browse-key": "url",
     "browse-query-format": "{doc[title]} {doc[author]}",
